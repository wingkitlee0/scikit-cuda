#!/usr/bin/env python

"""
Unit tests for skcuda.linalg
"""

from unittest import main, makeSuite, skipUnless, TestCase, TestSuite

import pycuda.autoinit
import pycuda.gpuarray as gpuarray
import numpy as np

from numpy.testing import assert_equal, assert_allclose, assert_raises

import skcuda.linalg as linalg
import skcuda.misc as misc
from pycuda import autoinit, gpuarray

dtype_to_atol = {np.float32: 1e-6,
                 np.complex64: 1e-6,
                 np.float64: 1e-8,
                 np.complex128: 1e-8}
dtype_to_rtol = {np.float32: 1e-5,
                 np.complex64: 1e-5,
                 np.float64: 1e-5,
                 np.complex128: 1e-5}

class test_linalg(TestCase):
    def setUp(self):
        np.random.seed(0)
        linalg.init()

	### required for PCA tests ##### 
	self.M = 1000
	self.N = 100
	self.test_pca = linalg.PCA()
	self.max_sdot = np.float32(0.005)
	self.max_ddot = np.float64(0.000001)
	self.K = 2
	self.test_pca2 = linalg.PCA(n_components=self.K)
	Xd_ = np.random.rand(self.M, self.N)
	Xf_ = np.random.rand(self.M, self.N).astype(np.float32)

	self.Xd = gpuarray.GPUArray((self.M, self.N), np.float64, order="F")
	self.Xd.set(Xd_)
	self.Xf = gpuarray.GPUArray((self.M, self.N), np.float32, order="F")
	self.Xf.set(Xf_)


    def tearDown(self):
        linalg.shutdown()

    def test_pca_ortho_type_and_shape_float64_all_comp(self):
	# test that the shape is what we think it should be
	Td_all = self.test_pca.fit_transform(self.Xd)
	self.assertIsNotNone(Td_all)
	self.assertEqual(Td_all.dtype, np.float64)
	self.assertEqual(Td_all.shape, (self.M, self.N))
	for i in range(self.N-1):
	    self.assertTrue(linalg.dot(Td_all[:,i], Td_all[:,i+1]) < self.max_ddot)

    def test_pca_ortho_type_and_shape_float32_all_comp(self):
        # test that the shape is what we think it should be
        Tf_all = self.test_pca.fit_transform(self.Xf)
        self.assertIsNotNone(Tf_all)
        self.assertEqual(Tf_all.dtype, np.float32)
        self.assertEqual(Tf_all.shape, (self.M, self.N))
        self.Tf_all = Tf_all
        for i in range(self.N-1):
	    self.assertTrue(linalg.dot(Tf_all[:,i], Tf_all[:,i+1]) < self.max_sdot)

    def test_pca_ortho_type_and_shape_float64(self):
        # test that the shape is what we think it should be
        Td_2 = self.test_pca2.fit_transform(self.Xd)
        self.assertIsNotNone(Td_2)
        self.assertEqual(Td_2.dtype, np.float64)
        self.assertEqual(Td_2.shape, (self.M, self.K))
        self.assertTrue(linalg.dot(Td_2[:,0], Td_2[:,1]) < self.max_ddot)

    def test_pca_ortho_type_and_shape_float32(self):
        # test that the shape is what we think it should be	
        Tf_2 = self.test_pca2.fit_transform(self.Xf)
        self.assertIsNotNone(Tf_2)
        self.assertEqual(Tf_2.dtype, np.float32)
        self.assertEqual(Tf_2.shape, (self.M, self.K))
        self.assertTrue(linalg.dot(Tf_2[:,0], Tf_2[:,1]) < self.max_sdot) 

    def test_pca_f_contiguous_check(self):
        try:
            self.test_pca2.fit_transform(self.Xf.transpose())
            fail(msg="PCA F-contiguous array check failed") # should not reach this line. The prev line should fail and go to the except block
        except ValueError:
            pass

    def test_pca_arr_2d_check(self):
        try:
            X_trash = np.random.rand(self.M, self.M, 3).astype(np.float32)
            X_gpu_trash = gpuarray.GPUArray(X_trash.shape, np.float32, order="F")	
            X_gpu_trash.set(X_trash)
            self.test_pca2.fit_transform(X_gpu_trash)
            fail(msg="PCA Array dimensions check failed") # should not reach this line. The prev line should fail and go to the except block
        except ValueError:
            pass
		

    def test_pca_k_bigger_than_array_dims_and_getset(self):
        self.test_pca.set_n_components(self.N+1)
        self.assertEqual(self.test_pca.get_n_components(), self.N+1)
        T1 = self.test_pca.fit_transform(self.Xf)
        self.assertEqual(T1.shape[1], self.N) # should have been reset internally once the algorithm saw K was bigger than N
        T2 = self.test_pca.fit_transform(self.Xf[0:(self.N-1), 0:(self.N-2)].transpose())
        self.assertEqual(T2.shape[1], self.N-2) # should have been reset internally once the algorithm saw K was bigger than N	

    def test_pca_type_error_check(self):
        try:
            X_trash = np.random.rand(self.M, self.M, 3).astype(np.int64)
            X_gpu_trash = gpuarray.GPUArray(X_trash.shape, np.int64, order="F")	
            X_gpu_trash.set(X_trash)
            self.test_pca2.fit_transform(X_gpu_trash)
            fail(msg="PCA Array data type check failed") # should not reach this line. The prev line should fail and go to the except block
        except ValueError:
            pass


    @skipUnless(linalg._has_cula, 'CULA required')
    def test_svd_ss_cula_float32(self):
        a = np.asarray(np.random.randn(9, 6), np.float32)
        a_gpu = gpuarray.to_gpu(a)
        u_gpu, s_gpu, vh_gpu = linalg.svd(a_gpu, 's', 's')
        assert_allclose(a, np.dot(u_gpu.get(),
                                      np.dot(np.diag(s_gpu.get()),
                                                vh_gpu.get())),
                            rtol=dtype_to_rtol[np.float32],
                            atol=dtype_to_atol[np.float32])

    @skipUnless(linalg._has_cula, 'CULA required')
    def test_svd_ss_cula_float64(self):
        a = np.asarray(np.random.randn(9, 6), np.float64)
        a_gpu = gpuarray.to_gpu(a)
        u_gpu, s_gpu, vh_gpu = linalg.svd(a_gpu, 's', 's')
        assert_allclose(a, np.dot(u_gpu.get(),
                                      np.dot(np.diag(s_gpu.get()),
                                                vh_gpu.get())),
                            rtol=dtype_to_rtol[np.float64],
                            atol=dtype_to_atol[np.float64])

    @skipUnless(linalg._has_cula, 'CULA required')
    def test_svd_ss_cula_complex64(self):
        a = np.asarray(np.random.randn(9, 6) + 1j*np.random.randn(9, 6), np.complex64)
        a_gpu = gpuarray.to_gpu(a)
        u_gpu, s_gpu, vh_gpu = linalg.svd(a_gpu, 's', 's')
        assert_allclose(a, np.dot(u_gpu.get(),
                                     np.dot(np.diag(s_gpu.get()),
                                            vh_gpu.get())),
                            rtol=dtype_to_rtol[np.complex64], 
                            atol=dtype_to_atol[np.complex64])

    @skipUnless(linalg._has_cula, 'CULA required')
    def test_svd_ss_cula_complex128(self):
        a = np.asarray(np.random.randn(9, 6) + 1j*np.random.randn(9, 6), np.complex128)
        a_gpu = gpuarray.to_gpu(a)
        u_gpu, s_gpu, vh_gpu = linalg.svd(a_gpu, 's', 's')
        assert_allclose(a, np.dot(u_gpu.get(),
                                     np.dot(np.diag(s_gpu.get()),
                                            vh_gpu.get())),
                            rtol=dtype_to_rtol[np.complex128],
                            atol=dtype_to_atol[np.complex128])

    @skipUnless(linalg._has_cula, 'CULA required')
    def test_svd_so_cula_float32(self):
        a = np.asarray(np.random.randn(6, 6), np.float32)
        a_gpu = gpuarray.to_gpu(a)
        u_gpu, s_gpu, vh_gpu = linalg.svd(a_gpu, 's', 'o')
        assert_allclose(a, np.dot(u_gpu.get(),
                                     np.dot(np.diag(s_gpu.get()),
                                            vh_gpu.get())),
                            rtol=dtype_to_rtol[np.float64],
                            atol=dtype_to_atol[np.float32])

    @skipUnless(linalg._has_cula, 'CULA required')
    def test_svd_so_cula_float64(self):
        a = np.asarray(np.random.randn(6, 6), np.float64)
        a_gpu = gpuarray.to_gpu(a)
        u_gpu, s_gpu, vh_gpu = linalg.svd(a_gpu, 's', 'o')
        assert_allclose(a, np.dot(u_gpu.get(),
                                     np.dot(np.diag(s_gpu.get()),
                                            vh_gpu.get())),
                            rtol=dtype_to_rtol[np.float64],
                            atol=dtype_to_atol[np.float64])

    @skipUnless(linalg._has_cula, 'CULA required')
    def test_svd_so_cula_complex64(self):
        a = np.asarray(np.random.randn(6, 6) + 1j*np.random.randn(6, 6), np.complex64)
        a_gpu = gpuarray.to_gpu(a)
        u_gpu, s_gpu, vh_gpu = linalg.svd(a_gpu, 's', 'o')
        assert_allclose(a, np.dot(u_gpu.get(),
                                     np.dot(np.diag(s_gpu.get()),
                                            vh_gpu.get())),
                            rtol=dtype_to_rtol[np.complex64],
                            atol=dtype_to_atol[np.complex64])

    @skipUnless(linalg._has_cula, 'CULA required')
    def test_svd_so_cula_complex128(self):
        a = np.asarray(np.random.randn(6, 6) + 1j*np.random.randn(6, 6), np.complex128)
        a_gpu = gpuarray.to_gpu(a)
        u_gpu, s_gpu, vh_gpu = linalg.svd(a_gpu, 's', 'o')
        assert_allclose(a, np.dot(u_gpu.get(),
                                     np.dot(np.diag(s_gpu.get()),
                                            vh_gpu.get())),
                            rtol=dtype_to_rtol[np.complex128],
                            atol=dtype_to_atol[np.complex128])

    def test_svd_aa_cusolver_float32(self):
        a = np.asarray(np.random.randn(6, 6), np.float32)
        a_gpu = gpuarray.to_gpu(a)
        u_gpu, s_gpu, vh_gpu = linalg.svd(a_gpu, lib='cusolver')
        assert_allclose(a, np.dot(u_gpu.get(),
                                     np.dot(np.diag(s_gpu.get()),
                                            vh_gpu.get())),
                            rtol=dtype_to_rtol[np.float32],
                            atol=dtype_to_atol[np.float32])

    def test_svd_aa_cusolver_float64(self):
        a = np.asarray(np.random.randn(6, 6), np.float64)
        a_gpu = gpuarray.to_gpu(a)
        u_gpu, s_gpu, vh_gpu = linalg.svd(a_gpu, lib='cusolver')
        assert_allclose(a, np.dot(u_gpu.get(),
                                     np.dot(np.diag(s_gpu.get()),
                                            vh_gpu.get())),
                            rtol=dtype_to_rtol[np.float64],
                            atol=dtype_to_atol[np.float64])

    def test_svd_aa_cusolver_complex64(self):
        a = np.asarray(np.random.randn(6, 6) + 1j*np.random.randn(6, 6), np.complex64)
        a_gpu = gpuarray.to_gpu(a)
        u_gpu, s_gpu, vh_gpu = linalg.svd(a_gpu, lib='cusolver')
        assert_allclose(a, np.dot(u_gpu.get(),
                                     np.dot(np.diag(s_gpu.get()),
                                            vh_gpu.get())),
                            rtol=dtype_to_rtol[np.complex64],
                            atol=dtype_to_atol[np.complex64])

    def test_svd_aa_cusolver_complex128(self):
        a = np.asarray(np.random.randn(6, 6) + 1j*np.random.randn(6, 6), np.complex128)
        a_gpu = gpuarray.to_gpu(a)
        u_gpu, s_gpu, vh_gpu = linalg.svd(a_gpu, lib='cusolver')
        assert_allclose(a, np.dot(u_gpu.get(),
                                     np.dot(np.diag(s_gpu.get()),
                                            vh_gpu.get())),
                            rtol=dtype_to_rtol[np.complex128],
                            atol=dtype_to_atol[np.complex128])

    def _dot_matrix_vector_tests(self, dtype):
        a = np.asarray(np.random.rand(4, 4), dtype)
        b = np.asarray(np.random.rand(4), dtype)
        a_gpu = gpuarray.to_gpu(a)
        b_gpu = gpuarray.to_gpu(b)
        c_gpu = linalg.dot(a_gpu, b_gpu)
        assert_allclose(np.dot(a, b), c_gpu.get(), 
                            rtol=dtype_to_rtol[dtype],
                            atol=dtype_to_atol[dtype])

        a = np.asarray(np.random.rand(4), dtype)
        b = np.asarray(np.random.rand(4, 4), dtype)
        a_gpu = gpuarray.to_gpu(a)
        b_gpu = gpuarray.to_gpu(b)
        c_gpu = linalg.dot(a_gpu, b_gpu)
        assert_allclose(np.dot(a, b), c_gpu.get(),
                            rtol=dtype_to_rtol[dtype],
                            atol=dtype_to_atol[dtype])

        a = np.asarray(np.random.rand(4, 4), dtype)
        b = np.asarray(np.random.rand(4, 1), dtype)
        a_gpu = gpuarray.to_gpu(a)
        b_gpu = gpuarray.to_gpu(b)
        c_gpu = linalg.dot(a_gpu, b_gpu)
        assert_allclose(np.dot(a, b), c_gpu.get(),
                            rtol=dtype_to_rtol[dtype],
                            atol=dtype_to_atol[dtype])

    def test_dot_matrix_vector_float32(self):
        self._dot_matrix_vector_tests(np.float32)

    def test_dot_matrix_vector_float64(self):
        self._dot_matrix_vector_tests(np.float64)

    def test_dot_matrix_vector_complex64(self):
        self._dot_matrix_vector_tests(np.complex64)

    def test_dot_matrix_vector_complex128(self):
        self._dot_matrix_vector_tests(np.complex128)

    def _dot_matrix_tests(self, dtype, transa, transb):
        a = np.asarray(np.random.rand(4, 2), dtype)
        if transa == 'n':
            b = np.asarray(np.random.rand(2, 2), dtype)
        else:
            b = np.asarray(np.random.rand(4, 4), dtype)
        a_gpu = gpuarray.to_gpu(a)
        b_gpu = gpuarray.to_gpu(b)
        c_gpu = linalg.dot(a_gpu, b_gpu, transa, transb)
        aa = a if transa == 'n' else a.T
        bb = b if transb == 'n' else b.T
        assert_allclose(np.dot(aa, bb), c_gpu.get(),
                            rtol=dtype_to_rtol[dtype],
                            atol=dtype_to_atol[dtype])

        a = a.astype(dtype, order="F", copy=True)
        b = b.astype(dtype, order="F", copy=True)
        a_gpu = gpuarray.to_gpu(a)
        b_gpu = gpuarray.to_gpu(b)
        c_gpu = linalg.dot(a_gpu, b_gpu, transa, transb)
        assert_allclose(np.dot(aa, bb), c_gpu.get(),
                            rtol=dtype_to_rtol[dtype],
                            atol=dtype_to_atol[dtype])

    def test_dot_matrix_float32(self):
        self._dot_matrix_tests(np.float32, 'n', 'n')
        self._dot_matrix_tests(np.float32, 'n', 't')
        self._dot_matrix_tests(np.float32, 't', 'n')
        self._dot_matrix_tests(np.float32, 't', 't')

    def test_dot_matrix_float64(self):
        self._dot_matrix_tests(np.float64, 'n', 'n')
        self._dot_matrix_tests(np.float64, 'n', 't')
        self._dot_matrix_tests(np.float64, 't', 'n')
        self._dot_matrix_tests(np.float64, 't', 't')

    def test_dot_matrix_complex64(self):
        self._dot_matrix_tests(np.complex64, 'n', 'n')
        self._dot_matrix_tests(np.complex64, 'n', 't')
        self._dot_matrix_tests(np.complex64, 't', 'n')
        self._dot_matrix_tests(np.complex64, 't', 't')

    def test_dot_matrix_complex128(self):
        self._dot_matrix_tests(np.complex128, 'n', 'n')
        self._dot_matrix_tests(np.complex128, 'n', 't')
        self._dot_matrix_tests(np.complex128, 't', 'n')
        self._dot_matrix_tests(np.complex128, 't', 't')

    def test_dot_matrix_h_complex64(self):
        a = np.asarray(np.random.rand(2, 4)+1j*np.random.rand(2, 4), np.complex64)
        b = np.asarray(np.random.rand(2, 2)+1j*np.random.rand(2, 2), np.complex64)
        a_gpu = gpuarray.to_gpu(a)
        b_gpu = gpuarray.to_gpu(b)
        c_gpu = linalg.dot(a_gpu, b_gpu, 'c')
        assert_allclose(np.dot(a.conj().T, b), c_gpu.get(),
                            rtol=dtype_to_rtol[np.complex64],
                            atol=dtype_to_atol[np.complex64])

        a = a.astype(np.complex64, order="F", copy=True)
        b = b.astype(np.complex64, order="F", copy=True)
        a_gpu = gpuarray.to_gpu(a)
        b_gpu = gpuarray.to_gpu(b)
        c_gpu = linalg.dot(a_gpu, b_gpu, 'c')
        assert_allclose(np.dot(a.conj().T, b), c_gpu.get(),
                            rtol=dtype_to_rtol[np.complex64],
                            atol=dtype_to_atol[np.complex64])

    def test_dot_matrix_h_complex128(self):
        a = np.asarray(np.random.rand(2, 4)+1j*np.random.rand(2, 4), np.complex128)
        b = np.asarray(np.random.rand(2, 2)+1j*np.random.rand(2, 2), np.complex128)
        a_gpu = gpuarray.to_gpu(a)
        b_gpu = gpuarray.to_gpu(b)
        c_gpu = linalg.dot(a_gpu, b_gpu, 'c')
        assert_allclose(np.dot(a.conj().T, b), c_gpu.get(),
                            rtol=dtype_to_rtol[np.complex128],
                            atol=dtype_to_atol[np.complex128])

        a = a.astype(np.complex128, order="F", copy=True)
        b = b.astype(np.complex128, order="F", copy=True)
        a_gpu = gpuarray.to_gpu(a)
        b_gpu = gpuarray.to_gpu(b)
        c_gpu = linalg.dot(a_gpu, b_gpu, 'c')
        assert_allclose(np.dot(a.conj().T, b), c_gpu.get(),
                            rtol=dtype_to_rtol[np.complex128],
                            atol=dtype_to_atol[np.complex128])

    def test_dot_vector_float32(self):
        a = np.asarray(np.random.rand(5), np.float32)
        b = np.asarray(np.random.rand(5), np.float32)
        a_gpu = gpuarray.to_gpu(a)
        b_gpu = gpuarray.to_gpu(b)
        c = linalg.dot(a_gpu, b_gpu)
        assert_allclose(np.dot(a, b), c,
                            rtol=dtype_to_rtol[np.float32],
                            atol=dtype_to_atol[np.float32])

        a = a.astype(np.float32, order="F", copy=True)
        b = b.astype(np.float32, order="F", copy=True)
        a_gpu = gpuarray.to_gpu(a)
        b_gpu = gpuarray.to_gpu(b)
        c = linalg.dot(a_gpu, b_gpu)
        assert_allclose(np.dot(a, b), c,
                            rtol=dtype_to_rtol[np.float32],
                            atol=dtype_to_atol[np.float32])

    def test_dot_vector_float64(self):
        a = np.asarray(np.random.rand(5), np.float64)
        b = np.asarray(np.random.rand(5), np.float64)
        a_gpu = gpuarray.to_gpu(a)
        b_gpu = gpuarray.to_gpu(b)
        c = linalg.dot(a_gpu, b_gpu)
        assert_allclose(np.dot(a, b), c,
                            rtol=dtype_to_rtol[np.float64],
                            atol=dtype_to_atol[np.float64])

        a = a.astype(np.float64, order="F", copy=True)
        b = b.astype(np.float64, order="F", copy=True)
        a_gpu = gpuarray.to_gpu(a)
        b_gpu = gpuarray.to_gpu(b)
        c = linalg.dot(a_gpu, b_gpu)
        assert_allclose(np.dot(a, b), c,
                            rtol=dtype_to_rtol[np.float64],
                            atol=dtype_to_atol[np.float64])

    def test_dot_vector_complex64(self):
        a = np.asarray(np.random.rand(5), np.complex64)
        b = np.asarray(np.random.rand(5), np.complex64)
        a_gpu = gpuarray.to_gpu(a)
        b_gpu = gpuarray.to_gpu(b)
        c = linalg.dot(a_gpu, b_gpu)
        assert_allclose(np.dot(a, b), c,
                            rtol=dtype_to_rtol[np.complex64],
                            atol=dtype_to_atol[np.complex64])

        a = a.astype(np.complex64, order="F", copy=True)
        b = b.astype(np.complex64, order="F", copy=True)
        a_gpu = gpuarray.to_gpu(a)
        b_gpu = gpuarray.to_gpu(b)
        c = linalg.dot(a_gpu, b_gpu)
        assert_allclose(np.dot(a, b), c,
                            rtol=dtype_to_rtol[np.complex64],
                            atol=dtype_to_atol[np.complex64])

    def test_dot_vector_complex128(self):
        a = np.asarray(np.random.rand(5), np.complex128)
        b = np.asarray(np.random.rand(5), np.complex128)
        a_gpu = gpuarray.to_gpu(a)
        b_gpu = gpuarray.to_gpu(b)
        c = linalg.dot(a_gpu, b_gpu)
        assert_allclose(np.dot(a, b), c,
                            rtol=dtype_to_rtol[np.complex128],
                            atol=dtype_to_atol[np.complex128])

        a = a.astype(np.complex128, order="F", copy=True)
        b = b.astype(np.complex128, order="F", copy=True)
        a_gpu = gpuarray.to_gpu(a)
        b_gpu = gpuarray.to_gpu(b)
        c = linalg.dot(a_gpu, b_gpu)
        assert_allclose(np.dot(a, b), c,
                            rtol=dtype_to_rtol[np.complex128],
                            atol=dtype_to_atol[np.complex128])

    def test_mdot_matrix_float32(self):
        a = np.asarray(np.random.rand(4, 2), np.float32)
        b = np.asarray(np.random.rand(2, 2), np.float32)
        c = np.asarray(np.random.rand(2, 2), np.float32)
        a_gpu = gpuarray.to_gpu(a)
        b_gpu = gpuarray.to_gpu(b)
        c_gpu = gpuarray.to_gpu(c)
        d_gpu = linalg.mdot(a_gpu, b_gpu, c_gpu)
        assert_allclose(np.dot(a, np.dot(b, c)), d_gpu.get(),
                            rtol=dtype_to_rtol[np.float32],
                            atol=dtype_to_atol[np.float32])

    def test_mdot_matrix_float64(self):
        a = np.asarray(np.random.rand(4, 2), np.float64)
        b = np.asarray(np.random.rand(2, 2), np.float64)
        c = np.asarray(np.random.rand(2, 2), np.float64)
        a_gpu = gpuarray.to_gpu(a)
        b_gpu = gpuarray.to_gpu(b)
        c_gpu = gpuarray.to_gpu(c)
        d_gpu = linalg.mdot(a_gpu, b_gpu, c_gpu)
        assert_allclose(np.dot(a, np.dot(b, c)), d_gpu.get(),
                            rtol=dtype_to_rtol[np.float64],
                            atol=dtype_to_atol[np.float64])

    def test_mdot_matrix_complex64(self):
        a = np.asarray(np.random.rand(4, 2), np.complex64)
        b = np.asarray(np.random.rand(2, 2), np.complex64)
        c = np.asarray(np.random.rand(2, 2), np.complex64)
        a_gpu = gpuarray.to_gpu(a)
        b_gpu = gpuarray.to_gpu(b)
        c_gpu = gpuarray.to_gpu(c)
        d_gpu = linalg.mdot(a_gpu, b_gpu, c_gpu)
        assert_allclose(np.dot(a, np.dot(b, c)), d_gpu.get(),
                            rtol=dtype_to_rtol[np.complex64],
                            atol=dtype_to_atol[np.complex64])

    def test_mdot_matrix_complex128(self):
        a = np.asarray(np.random.rand(4, 2), np.complex128)
        b = np.asarray(np.random.rand(2, 2), np.complex128)
        c = np.asarray(np.random.rand(2, 2), np.complex128)
        a_gpu = gpuarray.to_gpu(a)
        b_gpu = gpuarray.to_gpu(b)
        c_gpu = gpuarray.to_gpu(c)
        d_gpu = linalg.mdot(a_gpu, b_gpu, c_gpu)
        assert_allclose(np.dot(a, np.dot(b, c)), d_gpu.get(),
                            rtol=dtype_to_rtol[np.complex128],
                            atol=dtype_to_atol[np.complex128])

    def __impl_test_dot_diag(self, dtype):
        d = np.asarray(np.random.rand(5), dtype)
        a = np.asarray(np.random.rand(5, 3), dtype)
        d_gpu = gpuarray.to_gpu(d)
        a_gpu = gpuarray.to_gpu(a)
        r_gpu = linalg.dot_diag(d_gpu, a_gpu)
        assert_allclose(np.dot(np.diag(d), a), r_gpu.get(),
                            rtol=dtype_to_rtol[dtype],
                            atol=dtype_to_atol[dtype])

        a = a.astype(dtype, order="F", copy=True)
        d_gpu = gpuarray.to_gpu(d)
        a_gpu = gpuarray.to_gpu(a)
        # note: due to pycuda issue #66, this will fail when overwrite=False
        r_gpu = linalg.dot_diag(d_gpu, a_gpu, overwrite=True)
        assert_allclose(np.dot(np.diag(d), a), r_gpu.get(),
                            rtol=dtype_to_rtol[dtype],
                            atol=dtype_to_atol[dtype])

    def test_dot_diag_float32(self):
        self.__impl_test_dot_diag(np.float32)

    def test_dot_diag_float64(self):
        self.__impl_test_dot_diag(np.float64)

    def test_dot_diag_complex64(self):
        self.__impl_test_dot_diag(np.complex64)

    def test_dot_diag_complex128(self):
        self.__impl_test_dot_diag(np.complex128)

    def ___impl_test_dot_diag_t(self, dtype):
        d = np.asarray(np.random.rand(5), dtype)
        a = np.asarray(np.random.rand(3, 5), dtype)
        d_gpu = gpuarray.to_gpu(d)
        a_gpu = gpuarray.to_gpu(a)
        r_gpu = linalg.dot_diag(d_gpu, a_gpu, 't')
        assert_allclose(np.dot(np.diag(d), a.T).T, r_gpu.get(),
                            rtol=dtype_to_rtol[dtype],
                            atol=dtype_to_atol[dtype])

        a = a.astype(dtype, order="F", copy=True)
        d_gpu = gpuarray.to_gpu(d)
        a_gpu = gpuarray.to_gpu(a)
        # note: due to pycuda issue #66, this will fail when overwrite=False
        r_gpu = linalg.dot_diag(d_gpu, a_gpu, 't', overwrite=True)
        assert_allclose(np.dot(np.diag(d), a.T).T, r_gpu.get(),
                            rtol=dtype_to_rtol[dtype],
                            atol=dtype_to_atol[dtype])

    def test_dot_diag_t_float32(self):
        self.___impl_test_dot_diag_t(np.float32)

    def test_dot_diag_t_float64(self):
        self.___impl_test_dot_diag_t(np.float64)

    def test_dot_diag_t_complex64(self):
        self.___impl_test_dot_diag_t(np.complex64)

    def test_dot_diag_t_complex128(self):
        self.___impl_test_dot_diag_t(np.complex128)

    def test_transpose_float32(self):
        # M < N
        a = np.array([[1, 2, 3, 4, 5, 6],
                      [7, 8, 9, 10, 11, 12]],
                     np.float32)
        a_gpu = gpuarray.to_gpu(a)
        at_gpu = linalg.transpose(a_gpu)
        assert_equal(a.T, at_gpu.get())
        # M > N
        b = a.T.copy()
        b_gpu = gpuarray.to_gpu(b)
        bt_gpu = linalg.transpose(b_gpu)
        assert_equal(b.T, bt_gpu.get())

    def test_transpose_float64(self):
        # M < N
        a = np.array([[1, 2, 3, 4, 5, 6],
                      [7, 8, 9, 10, 11, 12]],
                     np.float64)
        a_gpu = gpuarray.to_gpu(a)
        at_gpu = linalg.transpose(a_gpu)
        assert_equal(a.T, at_gpu.get())
        # M > N
        b = a.T.copy()
        b_gpu = gpuarray.to_gpu(b)
        bt_gpu = linalg.transpose(b_gpu)
        assert_equal(b.T, bt_gpu.get())

    def test_transpose_complex64(self):
        # M < N
        a = np.array([[1j, 2j, 3j, 4j, 5j, 6j],
                      [7j, 8j, 9j, 10j, 11j, 12j]],
                     np.complex64)
        a_gpu = gpuarray.to_gpu(a)
        at_gpu = linalg.transpose(a_gpu)
        assert_equal(a.T, at_gpu.get())
        # M > N
        b = a.T.copy()
        b_gpu = gpuarray.to_gpu(b)
        bt_gpu = linalg.transpose(b_gpu)
        assert_equal(b.T, bt_gpu.get())

    def test_transpose_complex128(self):
        # M < N
        a = np.array([[1j, 2j, 3j, 4j, 5j, 6j],
                      [7j, 8j, 9j, 10j, 11j, 12j]],
                     np.complex128)
        a_gpu = gpuarray.to_gpu(a)
        at_gpu = linalg.transpose(a_gpu)
        assert_equal(a.T, at_gpu.get())
        # M > N
        b = a.T.copy()
        b_gpu = gpuarray.to_gpu(b)
        bt_gpu = linalg.transpose(b_gpu)
        assert_equal(b.T, bt_gpu.get())

    def test_hermitian_float32(self):
        # M < N
        a = np.array([[1, 2, 3, 4, 5, 6],
                      [7, 8, 9, 10, 11, 12]],
                     np.float32)
        a_gpu = gpuarray.to_gpu(a)
        at_gpu = linalg.hermitian(a_gpu)
        assert_equal(a.T, at_gpu.get())
        # M > N
        b = a.T.copy()
        b_gpu = gpuarray.to_gpu(b)
        bt_gpu = linalg.hermitian(b_gpu)
        assert_equal(b.T, bt_gpu.get())

    def test_hermitian_complex64(self):
        # M < N
        a = np.array([[1j, 2j, 3j, 4j, 5j, 6j],
                      [7j, 8j, 9j, 10j, 11j, 12j]],
                     np.complex64)
        a_gpu = gpuarray.to_gpu(a)
        at_gpu = linalg.hermitian(a_gpu)
        assert_equal(np.conj(a.T), at_gpu.get())
        # M > N
        b = a.T.copy()
        b_gpu = gpuarray.to_gpu(b)
        bt_gpu = linalg.hermitian(b_gpu)
        assert_equal(np.conj(b.T), bt_gpu.get())

    def test_hermitian_float64(self):
        # M < N
        a = np.array([[1, 2, 3, 4, 5, 6],
                      [7, 8, 9, 10, 11, 12]],
                     np.float64)
        a_gpu = gpuarray.to_gpu(a)
        at_gpu = linalg.hermitian(a_gpu)
        assert_equal(a.T, at_gpu.get())
        # M > N
        b = a.T.copy()
        b_gpu = gpuarray.to_gpu(b)
        bt_gpu = linalg.hermitian(b_gpu)
        assert_equal(b.T, bt_gpu.get())

    def test_hermitian_complex128(self):
        # M < N
        a = np.array([[1j, 2j, 3j, 4j, 5j, 6j],
                      [7j, 8j, 9j, 10j, 11j, 12j]],
                     np.complex128)
        a_gpu = gpuarray.to_gpu(a)
        at_gpu = linalg.hermitian(a_gpu)
        assert_equal(np.conj(a.T), at_gpu.get())
        # M > N
        b = a.T.copy()
        b_gpu = gpuarray.to_gpu(b)
        bt_gpu = linalg.hermitian(b_gpu)
        assert_equal(np.conj(b.T), bt_gpu.get())

    def test_conj_complex64(self):
        a = np.array([[1+1j, 2-2j, 3+3j, 4-4j],
                      [5+5j, 6-6j, 7+7j, 8-8j]], np.complex64)
        a_gpu = gpuarray.to_gpu(a)
        r_gpu = linalg.conj(a_gpu)
        assert_equal(np.conj(a), r_gpu.get())

    def test_conj_complex128(self):
        a = np.array([[1+1j, 2-2j, 3+3j, 4-4j],
                      [5+5j, 6-6j, 7+7j, 8-8j]], np.complex128)
        a_gpu = gpuarray.to_gpu(a)
        r_gpu = linalg.conj(a_gpu)
        assert_equal(np.conj(a), r_gpu.get())

    def test_diag_1d_float32(self):
        v = np.array([1, 2, 3, 4, 5, 6], np.float32)
        v_gpu = gpuarray.to_gpu(v)
        d_gpu = linalg.diag(v_gpu)
        assert_equal(np.diag(v), d_gpu.get())

    def test_diag_2d_wide_float32(self):
        v = np.asarray(np.random.rand(32, 64), np.float32)
        v_gpu = gpuarray.to_gpu(v)
        d_gpu = linalg.diag(v_gpu)
        assert_equal(np.diag(v), d_gpu.get())

        v = np.asarray(np.random.rand(32, 64), np.float32, order="F")
        v_gpu = gpuarray.to_gpu(v)
        d_gpu = linalg.diag(v_gpu)
        assert_equal(np.diag(v), d_gpu.get())

        v = np.asarray(np.random.rand(32, 64), np.float32, order="F")
        v_gpu = gpuarray.to_gpu(v)
        d_gpu = linalg.diag(v_gpu)
        assert_equal(np.diag(v), d_gpu.get())

    def test_diag_2d_tall_float32(self):
        v = np.asarray(np.random.rand(64, 32), np.float32)
        v_gpu = gpuarray.to_gpu(v)
        d_gpu = linalg.diag(v_gpu)
        assert_equal(np.diag(v), d_gpu.get())

        v = np.asarray(np.random.rand(64, 32), np.float32, order="F")
        v_gpu = gpuarray.to_gpu(v)
        d_gpu = linalg.diag(v_gpu)
        assert_equal(np.diag(v), d_gpu.get())

    def test_diag_1d_float64(self):
        v = np.array([1, 2, 3, 4, 5, 6], np.float64)
        v_gpu = gpuarray.to_gpu(v)
        d_gpu = linalg.diag(v_gpu)
        assert_equal(np.diag(v), d_gpu.get())

    def test_diag_2d_wide_float64(self):
<<<<<<< HEAD
        v = np.array(np.random.rand(32, 64), np.float64)

=======
        v = np.asarray(np.random.rand(32, 64), np.float64)
>>>>>>> 24e5f21b
        v_gpu = gpuarray.to_gpu(v)
        d_gpu = linalg.diag(v_gpu)
        assert_equal(np.diag(v), d_gpu.get())

        v = np.asarray(np.random.rand(32, 64), np.float64, order="F")
        v_gpu = gpuarray.to_gpu(v)
        d_gpu = linalg.diag(v_gpu)
        assert_equal(np.diag(v), d_gpu.get())

    def test_diag_2d_tall_float64(self):
        v = np.asarray(np.random.rand(64, 32), np.float64)
        v_gpu = gpuarray.to_gpu(v)
        d_gpu = linalg.diag(v_gpu)
        assert_equal(np.diag(v), d_gpu.get())

        v = np.asarray(np.random.rand(64, 32), np.float64, order="F")
        v_gpu = gpuarray.to_gpu(v)
        d_gpu = linalg.diag(v_gpu)
        assert_equal(np.diag(v), d_gpu.get())

        v = np.asarray(np.random.rand(64, 32), np.float64, order="F")
        v_gpu = gpuarray.to_gpu(v)
        d_gpu = linalg.diag(v_gpu)
        assert_equal(np.diag(v), d_gpu.get())

    def test_diag_1d_complex64(self):
        v = np.array([1j, 2j, 3j, 4j, 5j, 6j], np.complex64)
        v_gpu = gpuarray.to_gpu(v)
        d_gpu = linalg.diag(v_gpu)
        assert_equal(np.diag(v), d_gpu.get())

    def test_diag_2d_wide_complex64(self):
        v = np.asarray(np.random.rand(32, 64)*1j, np.complex64)
        v_gpu = gpuarray.to_gpu(v)
        d_gpu = linalg.diag(v_gpu)
        assert_equal(np.diag(v), d_gpu.get())

        v = np.asarray(np.random.rand(32, 64)*1j, np.complex64, order="F")
        v_gpu = gpuarray.to_gpu(v)
        d_gpu = linalg.diag(v_gpu)
        assert_equal(np.diag(v), d_gpu.get())

        v = np.asarray(np.random.rand(32, 64)*1j, np.complex64, order="F")
        v_gpu = gpuarray.to_gpu(v)
        d_gpu = linalg.diag(v_gpu)
        assert_equal(np.diag(v), d_gpu.get())

    def test_diag_2d_tall_complex64(self):
        v = np.asarray(np.random.rand(64, 32)*1j, np.complex64)
        v_gpu = gpuarray.to_gpu(v)
        d_gpu = linalg.diag(v_gpu)
        assert_equal(np.diag(v), d_gpu.get())

        v = np.asarray(np.random.rand(64, 32)*1j, np.complex64, order="F")
        v_gpu = gpuarray.to_gpu(v)
        d_gpu = linalg.diag(v_gpu)
        assert_equal(np.diag(v), d_gpu.get())

        v = np.asarray(np.random.rand(64, 32)*1j, np.complex64, order="F")
        v_gpu = gpuarray.to_gpu(v)
        d_gpu = linalg.diag(v_gpu)
        assert_equal(np.diag(v), d_gpu.get())

    def test_diag_1d_complex128(self):
        v = np.array([1j, 2j, 3j, 4j, 5j, 6j], np.complex128)
        v_gpu = gpuarray.to_gpu(v)
        d_gpu = linalg.diag(v_gpu)
        assert_equal(np.diag(v), d_gpu.get())

    def test_diag_2d_wide_complex128(self):
        v = np.asarray(np.random.rand(32, 64)*1j, np.complex128)
        v_gpu = gpuarray.to_gpu(v)
        d_gpu = linalg.diag(v_gpu)
        assert_equal(np.diag(v), d_gpu.get())

        v = np.asarray(np.random.rand(32, 64)*1j, np.complex128, order="F")
        v_gpu = gpuarray.to_gpu(v)
        d_gpu = linalg.diag(v_gpu)
        assert_equal(np.diag(v), d_gpu.get())

        v = np.asarray(np.random.rand(32, 64)*1j, np.complex128, order="F")
        v_gpu = gpuarray.to_gpu(v)
        d_gpu = linalg.diag(v_gpu)
        assert_equal(np.diag(v), d_gpu.get())

    def test_diag_2d_tall_complex128(self):
        v = np.asarray(np.random.rand(64, 32)*1j, np.complex128)
        v_gpu = gpuarray.to_gpu(v)
        d_gpu = linalg.diag(v_gpu)
        assert_equal(np.diag(v), d_gpu.get())

        v = np.asarray(np.random.rand(64, 32)*1j, np.complex128, order="F")
        v_gpu = gpuarray.to_gpu(v)
        d_gpu = linalg.diag(v_gpu)
        assert_equal(np.diag(v), d_gpu.get())

    def test_eye_float32(self):
        N = 10
        e_gpu = linalg.eye(N, dtype=np.float32)
        assert_equal(np.eye(N, dtype=np.float32), e_gpu.get())

    def test_eye_float64(self):
        N = 10
        e_gpu = linalg.eye(N, dtype=np.float64)
        assert_equal(np.eye(N, dtype=np.float64), e_gpu.get())

    def test_eye_complex64(self):
        N = 10
        e_gpu = linalg.eye(N, dtype=np.complex64)
        assert_equal(np.eye(N, dtype=np.complex64), e_gpu.get())

    def test_eye_complex128(self):
        N = 10
        e_gpu = linalg.eye(N, dtype=np.complex128)
        assert_equal(np.eye(N, dtype=np.complex128), e_gpu.get())

    @skipUnless(linalg._has_cula, 'CULA required')
    def test_pinv_cula_float32(self):
        a = np.asarray(np.random.rand(8, 4), np.float32)
        a_gpu = gpuarray.to_gpu(a)
        a_inv_gpu = linalg.pinv(a_gpu)
        assert_allclose(np.linalg.pinv(a), a_inv_gpu.get(),
                            atol=dtype_to_atol[np.float32],
                            rtol=dtype_to_rtol[np.float32])

    @skipUnless(linalg._has_cula, 'CULA required')
    def test_pinv_cula_float64(self):
        a = np.asarray(np.random.rand(8, 4), np.float64)
        a_gpu = gpuarray.to_gpu(a)
        a_inv_gpu = linalg.pinv(a_gpu)
        assert_allclose(np.linalg.pinv(a), a_inv_gpu.get(),
                            atol=dtype_to_atol[np.float64],
                            rtol=dtype_to_rtol[np.float64])

    @skipUnless(linalg._has_cula, 'CULA required')
    def test_pinv_cula_complex64(self):
        a = np.asarray(np.random.rand(8, 4) + \
                       1j*np.random.rand(8, 4), np.complex64)
        a_gpu = gpuarray.to_gpu(a)
        a_inv_gpu = linalg.pinv(a_gpu)
        assert_allclose(np.linalg.pinv(a), a_inv_gpu.get(),
                            atol=dtype_to_atol[np.complex64],
                            rtol=dtype_to_rtol[np.complex64])

    @skipUnless(linalg._has_cula, 'CULA required')
    def test_pinv_cula_complex128(self):
        a = np.asarray(np.random.rand(8, 4) + \
                       1j*np.random.rand(8, 4), np.complex128)
        a_gpu = gpuarray.to_gpu(a)
        a_inv_gpu = linalg.pinv(a_gpu)
        assert_allclose(np.linalg.pinv(a), a_inv_gpu.get(),
                            atol=dtype_to_atol[np.complex128],
                            rtol=dtype_to_rtol[np.complex128])                          

    def test_pinv_cusolver_float32(self):
        a = np.asarray(np.random.rand(4, 8), np.float32)
        a_gpu = gpuarray.to_gpu(a)
        a_inv_gpu = linalg.pinv(a_gpu, lib='cusolver')
        assert_allclose(np.linalg.pinv(a), a_inv_gpu.get(),
                            atol=dtype_to_atol[np.float32],
                            rtol=dtype_to_rtol[np.float32])                          

    def test_pinv_cusolver_float64(self):
        a = np.asarray(np.random.rand(4, 8), np.float64)
        a_gpu = gpuarray.to_gpu(a)
        a_inv_gpu = linalg.pinv(a_gpu, lib='cusolver')
        assert_allclose(np.linalg.pinv(a), a_inv_gpu.get(),
                            atol=dtype_to_atol[np.float64],
                            rtol=dtype_to_rtol[np.float64])                          

    def test_pinv_cusolver_complex64(self):
        a = np.asarray(np.random.rand(4, 8) + \
                       1j*np.random.rand(4, 8), np.complex64)
        a_gpu = gpuarray.to_gpu(a)
        a_inv_gpu = linalg.pinv(a_gpu, lib='cusolver')
        assert_allclose(np.linalg.pinv(a), a_inv_gpu.get(),
                            atol=dtype_to_atol[np.complex64],
                            rtol=dtype_to_rtol[np.complex64])                          

    def test_pinv_cusolver_complex128(self):
        a = np.asarray(np.random.rand(4, 8) + \
                       1j*np.random.rand(4, 8), np.complex128)
        a_gpu = gpuarray.to_gpu(a)
        a_inv_gpu = linalg.pinv(a_gpu, lib='cusolver')
        assert_allclose(np.linalg.pinv(a), a_inv_gpu.get(),
                            atol=dtype_to_atol[np.complex128],
                            rtol=dtype_to_rtol[np.complex128])                          

    def test_tril_float32(self):
        a = np.asarray(np.random.rand(4, 4), np.float32)
        a_gpu = gpuarray.to_gpu(a)
        l_gpu = linalg.tril(a_gpu)
        assert_allclose(np.tril(a), l_gpu.get(),
                            atol=dtype_to_atol[np.float32],
                            rtol=dtype_to_rtol[np.float32])                          

    def test_tril_float64(self):
        a = np.asarray(np.random.rand(4, 4), np.float64)
        a_gpu = gpuarray.to_gpu(a)
        l_gpu = linalg.tril(a_gpu)
        assert_allclose(np.tril(a), l_gpu.get(),
                            atol=dtype_to_atol[np.float64],
                            rtol=dtype_to_rtol[np.float64]) 

    def test_tril_complex64(self):
        a = np.asarray(np.random.rand(4, 4), np.complex64)
        a_gpu = gpuarray.to_gpu(a)
        l_gpu = linalg.tril(a_gpu)
        assert_allclose(np.tril(a), l_gpu.get(),
                            atol=dtype_to_atol[np.complex64],
                            rtol=dtype_to_rtol[np.complex64])                          

    def test_tril_complex128(self):
        a = np.asarray(np.random.rand(4, 4), np.complex128)
        a_gpu = gpuarray.to_gpu(a)
        l_gpu = linalg.tril(a_gpu)
        assert_allclose(np.tril(a), l_gpu.get(),
                            atol=dtype_to_atol[np.complex128],
                            rtol=dtype_to_rtol[np.complex128])                          

    def test_triu_float32(self):
        a = np.asarray(np.random.rand(4, 4), np.float32)
        a_gpu = gpuarray.to_gpu(a)
        l_gpu = linalg.triu(a_gpu)
        assert_allclose(np.triu(a), l_gpu.get(),
                            atol=dtype_to_atol[np.float32],
                            rtol=dtype_to_rtol[np.float32])                          

    def test_triu_float64(self):
        a = np.asarray(np.random.rand(4, 4), np.float64)
        a_gpu = gpuarray.to_gpu(a)
        l_gpu = linalg.triu(a_gpu)
        assert_allclose(np.triu(a), l_gpu.get(),
                            atol=dtype_to_atol[np.float64],
                            rtol=dtype_to_rtol[np.float64])                          

    def test_triu_complex64(self):
        a = np.asarray(np.random.rand(4, 4), np.complex64)
        a_gpu = gpuarray.to_gpu(a)
        l_gpu = linalg.triu(a_gpu)
        assert_allclose(np.triu(a), l_gpu.get(),
                            atol=dtype_to_atol[np.complex64],
                            rtol=dtype_to_rtol[np.complex64])                          

    def test_triu_complex128(self):
        a = np.asarray(np.random.rand(4, 4), np.complex128)
        a_gpu = gpuarray.to_gpu(a)
        l_gpu = linalg.triu(a_gpu)
        assert_allclose(np.triu(a), l_gpu.get(),
                            atol=dtype_to_atol[np.complex128],
                            rtol=dtype_to_rtol[np.complex128])                          

    def _impl_test_multiply(self, N, dtype):
        mk_matrix = lambda N, dtype: np.asarray(np.random.rand(N, N), dtype)
        x = mk_matrix(N, dtype)
        y = mk_matrix(N, dtype)
        if np.iscomplexobj(x):
            x += 1j*mk_matrix(N, dtype)
            y += 1j*mk_matrix(N, dtype)
        x_gpu = gpuarray.to_gpu(x)
        y_gpu = gpuarray.to_gpu(y)
        z_gpu = linalg.multiply(x_gpu, y_gpu)
        assert_allclose(x*y, z_gpu.get(),
                            atol=dtype_to_atol[dtype],
                            rtol=dtype_to_rtol[dtype])

    def test_multiply_float32(self):
        self._impl_test_multiply(4, np.float32)

    def test_multiply_float64(self):
        self._impl_test_multiply(4, np.float64)

    def test_multiply_complex64(self):
        self._impl_test_multiply(4, np.complex64)

    def test_multiply_complex128(self):
        self._impl_test_multiply(4, np.complex128)

    def _impl_test_cho_factor(self, N, dtype, lib='cula'):
        from scipy.linalg import cho_factor as cpu_cho_factor
        x = np.asarray(np.random.rand(N, N), dtype)
        if np.iscomplexobj(x):
            x += 1j*np.asarray(np.random.rand(N, N), dtype)
            x = np.dot(np.conj(x.T), x)
        else:
            x = np.dot(x.T, x)
        x_gpu = gpuarray.to_gpu(x)
        linalg.cho_factor(x_gpu, 'L', lib)
        c = np.triu(cpu_cho_factor(x)[0])
        assert_allclose(c, np.triu(x_gpu.get()),
                            atol=dtype_to_atol[dtype],
                            rtol=dtype_to_rtol[dtype])

    def _impl_test_cholesky(self, N, dtype, lib='cula'):
        from scipy.linalg import cholesky as cpu_cholesky
        x = np.asarray(np.random.rand(N, N), dtype)
        if np.iscomplexobj(x):
            x += 1j*np.asarray(np.random.rand(N, N), dtype)
            x = np.dot(np.conj(x.T), x)
        else:
            x = np.dot(x.T, x)
        x_gpu = gpuarray.to_gpu(x)
        linalg.cholesky(x_gpu, 'L', lib)
        c = np.triu(cpu_cholesky(x))
        d = np.tril(cpu_cholesky(x), -1)
        assert_allclose(c, np.triu(x_gpu.get()),
                            atol=dtype_to_atol[dtype],
                            rtol=dtype_to_rtol[dtype])
        assert_allclose(d, np.tril(x_gpu.get(), -1),
                            atol=dtype_to_atol[dtype],
                            rtol=dtype_to_rtol[dtype])

    @skipUnless(linalg._has_cula, 'CULA required')
    def test_cho_factor_cula_float32(self):
        self._impl_test_cho_factor(4, np.float32, 'cula')

    @skipUnless(linalg._has_cula, 'CULA required')
    def test_cho_factor_cula_float64(self):
        self._impl_test_cho_factor(4, np.float64, 'cula')

    @skipUnless(linalg._has_cula, 'CULA required')
    def test_cho_factor_cula_complex64(self):
        self._impl_test_cho_factor(4, np.complex64, 'cula')

    @skipUnless(linalg._has_cula, 'CULA required')
    def test_cho_factor_cula_complex128(self):
        self._impl_test_cho_factor(4, np.complex128, 'cula')

    @skipUnless(linalg._has_cula, 'CULA required')
    def test_cholesky_cula_float32(self):
        self._impl_test_cholesky(4, np.float32, 'cula')

    @skipUnless(linalg._has_cula, 'CULA required')
    def test_cholesky_cula_float64(self):
        self._impl_test_cholesky(4, np.float64, 'cula')

    @skipUnless(linalg._has_cula, 'CULA required')
    def test_cholesky_cula_complex64(self):
        self._impl_test_cholesky(4, np.complex64, 'cula')

    @skipUnless(linalg._has_cula, 'CULA required')
    def test_cholesky_cula_complex128(self):
        self._impl_test_cholesky(4, np.complex128, 'cula')

    def test_cho_factor_cusolver_float32(self):
        self._impl_test_cho_factor(4, np.float32, 'cusolver')

    def test_cho_factor_cusolver_float64(self):
        self._impl_test_cho_factor(4, np.float64, 'cusolver')

    def test_cho_factor_cusolver_complex64(self):
        self._impl_test_cho_factor(4, np.complex64, 'cusolver')

    def test_cho_factor_cusolver_complex128(self):
        self._impl_test_cho_factor(4, np.complex128, 'cusolver')

    def test_cholesky_cusolver_float32(self):
        self._impl_test_cholesky(4, np.float32, 'cusolver')

    def test_cholesky_cusolver_float64(self):
        self._impl_test_cholesky(4, np.float64, 'cusolver')

    def test_cholesky_cusolver_complex64(self):
        self._impl_test_cholesky(4, np.complex64, 'cusolver')

    def test_cholesky_cusolver_complex128(self):
        self._impl_test_cholesky(4, np.complex128, 'cusolver')

    def _impl_test_cho_solve(self, N, dtype, lib='cula'):
        x = np.asarray(np.random.rand(N, N), dtype)
        y = np.asarray(np.random.rand(N), dtype)
        if np.iscomplexobj(x):
            x += 1j*np.asarray(np.random.rand(N, N), dtype)
            x = np.dot(np.conj(x.T), x)
            y += 1j*np.asarray(np.random.rand(N), dtype)
            c = np.linalg.inv(x.T).dot(y)
        else:
            x = np.dot(x.T, x)
            c = np.linalg.inv(x.T).dot(y)

        x_gpu = gpuarray.to_gpu(x)
        y_gpu = gpuarray.to_gpu(y)
        linalg.cho_solve(x_gpu, y_gpu, lib=lib)
        assert_allclose(c, y_gpu.get(), atol=1e-1) # need higher tolerance for
                                                   # this test

        x = np.asarray(np.random.rand(N, N), dtype)
        y = np.asarray(np.random.rand(N, N), dtype, order="F")
        if np.iscomplexobj(x):
            x = np.dot(np.conj(x.T), x).astype(dtype, order="F", copy=True)
            y += 1j*np.asarray(np.random.rand(N, N), dtype, order="F")
            c = np.linalg.inv(x.T).dot(y)
        else:
            x = np.dot(x.T, x).astype(dtype, order="F", copy=True)
            c = np.linalg.inv(x.T).dot(y)

        x_gpu = gpuarray.to_gpu(x)
        y_gpu = gpuarray.to_gpu(y)
        linalg.cho_solve(x_gpu, y_gpu, lib=lib)
        assert_allclose(c, y_gpu.get(), atol=1e-1)

    @skipUnless(linalg._has_cula, 'CULA required')
    def test_cho_solve_cula_float32(self):
        self._impl_test_cho_solve(4, np.float32, 'cula')

    @skipUnless(linalg._has_cula, 'CULA required')
    def test_cho_solve_cula_float64(self):
        self._impl_test_cho_solve(4, np.float64, 'cula')

    @skipUnless(linalg._has_cula, 'CULA required')
    def test_cho_solve_cula_complex64(self):
        self._impl_test_cho_solve(4, np.complex64, 'cula')

    @skipUnless(linalg._has_cula, 'CULA required')
    def test_cho_solve_cula_complex128(self):
        self._impl_test_cho_solve(4, np.complex128, 'cusolver')

    def test_cho_solve_cusolver_float32(self):
        self._impl_test_cho_solve(4, np.float32, 'cusolver')

    def test_cho_solve_cusolver_float64(self):
        self._impl_test_cho_solve(4, np.float64, 'cusolver')

    def test_cho_solve_cusolver_complex64(self):
        self._impl_test_cho_solve(4, np.complex64, 'cusolver')

    def test_cho_solve_cusolver_complex128(self):
        self._impl_test_cho_solve(4, np.complex128, 'cusolver')

    def _impl_test_inv(self, dtype, lib):
        from scipy.linalg import inv as cpu_inv
        x = np.asarray(np.random.rand(4, 4), dtype)
        x = np.dot(x.T, x)
        x_gpu = gpuarray.to_gpu(x)
        xinv = cpu_inv(x)
        xinv_gpu = linalg.inv(x_gpu, lib=lib)
        assert_allclose(xinv, xinv_gpu.get(),
                            rtol=dtype_to_rtol[dtype],
                            atol=dtype_to_atol[dtype])
        assert xinv_gpu is not x_gpu
        xinv_gpu = linalg.inv(x_gpu, overwrite=True, lib=lib)
        assert_allclose(xinv, xinv_gpu.get(),
                            rtol=dtype_to_rtol[dtype],
                            atol=dtype_to_atol[dtype])
        assert xinv_gpu is x_gpu

    @skipUnless(linalg._has_cula, 'CULA required')
    def test_inv_cula_exceptions(self):
        x = np.asarray([[1, 2], [2, 4]], np.float32)
        x_gpu = gpuarray.to_gpu(x)
        assert_raises(linalg.LinAlgError, linalg.inv, x_gpu, lib='cula')

    def test_inv_cusolver_exceptions(self):
        x = np.asarray([[1, 2], [2, 4]], np.float32)
        x_gpu = gpuarray.to_gpu(x)
        assert_raises(linalg.LinAlgError, linalg.inv, x_gpu, lib='cusolver')

    @skipUnless(linalg._has_cula, 'CULA required')
    def test_inv_cula_float32(self):
        self._impl_test_inv(np.float32, 'cula')

    @skipUnless(linalg._has_cula, 'CULA required')
    def test_inv_cula_float64(self):
        self._impl_test_inv(np.float64, 'cula')

    @skipUnless(linalg._has_cula, 'CULA required')
    def test_inv_cula_complex64(self):
        self._impl_test_inv(np.complex64, 'cula')

    @skipUnless(linalg._has_cula, 'CULA required')
    def test_inv_cula_complex128(self):
        self._impl_test_inv(np.complex128, 'cula')

    def test_inv_cusolver_float32(self):
        self._impl_test_inv(np.float32, 'cusolver')

    def test_inv_cusolver_float64(self):
        self._impl_test_inv(np.float64, 'cusolver')

    def test_inv_cusolver_complex64(self):
        self._impl_test_inv(np.complex64, 'cusolver')

    def test_inv_cusolver_complex128(self):
        self._impl_test_inv(np.complex128, 'cusolver')

    def _impl_test_add_diag(self, dtype):
        x = np.asarray(np.random.rand(4, 4), dtype)
        d = np.asarray(np.random.rand(1, 4), dtype).reshape(-1)
        x_gpu = gpuarray.to_gpu(x)
        d_gpu = gpuarray.to_gpu(d)
        res_cpu = x + np.diag(d)
        res_gpu = linalg.add_diag(d_gpu, x_gpu, overwrite=False)
        assert_allclose(res_cpu, res_gpu.get(),
                            rtol=dtype_to_rtol[dtype],
                            atol=dtype_to_atol[dtype])
        assert res_gpu is not x_gpu
        res_gpu = linalg.add_diag(d_gpu, x_gpu, overwrite=True)
        assert_allclose(res_cpu, res_gpu.get(),
                            rtol=dtype_to_rtol[dtype],
                            atol=dtype_to_atol[dtype])
        assert res_gpu is x_gpu

    def test_add_diag_float32(self):
        self._impl_test_add_diag(np.float32)

    def test_add_diag_float64(self):
        self._impl_test_add_diag(np.float64)

    def test_add_diag_complex64(self):
        self._impl_test_add_diag(np.complex64)

    def test_add_diag_complex128(self):
        self._impl_test_add_diag(np.complex128)

    def test_eye_large_float32(self):
        N = 128
        e_gpu = linalg.eye(N, dtype=np.float32)
        assert np.all(np.eye(N, dtype=np.float32) == e_gpu.get())

    def _impl_test_trace(self, dtype):
        # square matrix
        x = 10*np.asarray(np.random.rand(4, 4), dtype)
        x_gpu = gpuarray.to_gpu(x)
        assert_allclose(linalg.trace(x_gpu), np.trace(x),
                            rtol=dtype_to_rtol[dtype],
                            atol=dtype_to_atol[dtype])
        # tall matrix
        x = np.asarray(np.random.rand(5, 2), dtype)
        x_gpu = gpuarray.to_gpu(x)
        assert_allclose(linalg.trace(x_gpu), np.trace(x),
                            rtol=dtype_to_rtol[dtype],
                            atol=dtype_to_atol[dtype])
        # fat matrix
        x = np.asarray(np.random.rand(2, 5), dtype)
        x_gpu = gpuarray.to_gpu(x)
        assert_allclose(linalg.trace(x_gpu), np.trace(x),
                            rtol=dtype_to_rtol[dtype],
                            atol=dtype_to_atol[dtype])

    def test_trace_float32(self):
        self._impl_test_trace(np.float32)

    def test_trace_float64(self):
        self._impl_test_trace(np.float64)

    def test_trace_complex64(self):
        self._impl_test_trace(np.complex64)

    def test_trace_complex128(self):
        self._impl_test_trace(np.complex128)

    def _impl_add_dot_matrix_tests(self, dtype, transa, transb):
        a = np.asarray(np.random.rand(4, 2), dtype)
        if transa == 'n':
            b = np.asarray(np.random.rand(2, 2), dtype)
        else:
            b = np.asarray(np.random.rand(4, 4), dtype)
        a_gpu = gpuarray.to_gpu(a)
        b_gpu = gpuarray.to_gpu(b)
        aa = a if transa == 'n' else a.T
        bb = b if transb == 'n' else b.T
        c = np.asarray(np.random.rand(aa.shape[0], bb.shape[1]), dtype)
        c_gpu = gpuarray.to_gpu(c)
        c_gpu = linalg.add_dot(a_gpu, b_gpu, c_gpu, transa, transb)
        assert_allclose(c + np.dot(aa, bb), c_gpu.get(),
                            rtol=dtype_to_rtol[dtype],
                            atol=dtype_to_atol[dtype])

        a = a.astype(dtype, order="F", copy=True)
        b = b.astype(dtype, order="F", copy=True)
        c = c.astype(dtype, order="F", copy=True)
        a_gpu = gpuarray.to_gpu(a)
        b_gpu = gpuarray.to_gpu(b)
        c_gpu = gpuarray.to_gpu(c)
        c_gpu = linalg.add_dot(a_gpu, b_gpu, c_gpu, transa, transb)
        assert_allclose(c+np.dot(aa, bb), c_gpu.get(),
                            rtol=dtype_to_rtol[dtype],
                            atol=dtype_to_atol[dtype])

    def test_add_dot_matrix_float32(self):
        self._impl_add_dot_matrix_tests(np.float32, 'n', 'n')
        self._impl_add_dot_matrix_tests(np.float32, 'n', 't')
        self._impl_add_dot_matrix_tests(np.float32, 't', 'n')
        self._impl_add_dot_matrix_tests(np.float32, 't', 't')

    def test_add_dot_matrix_float64(self):
        self._impl_add_dot_matrix_tests(np.float64, 'n', 'n')
        self._impl_add_dot_matrix_tests(np.float64, 'n', 't')
        self._impl_add_dot_matrix_tests(np.float64, 't', 'n')
        self._impl_add_dot_matrix_tests(np.float64, 't', 't')

    def test_add_dot_matrix_complex64(self):
        self._impl_add_dot_matrix_tests(np.complex64, 'n', 'n')
        self._impl_add_dot_matrix_tests(np.complex64, 'n', 't')
        self._impl_add_dot_matrix_tests(np.complex64, 't', 'n')
        self._impl_add_dot_matrix_tests(np.complex64, 't', 't')

    def test_add_dot_matrix_complex128(self):
        self._impl_add_dot_matrix_tests(np.complex128, 'n', 'n')
        self._impl_add_dot_matrix_tests(np.complex128, 'n', 't')
        self._impl_add_dot_matrix_tests(np.complex128, 't', 'n')
        self._impl_add_dot_matrix_tests(np.complex128, 't', 't')

    def _impl_test_dot_strided(self, dtype):
        # n/n
        a = np.asarray(np.random.rand(4, 10), dtype)
        b = np.asarray(np.random.rand(2, 20), dtype)
        c = np.zeros((4, 30), dtype)
        a_gpu = gpuarray.to_gpu(a)
        b_gpu = gpuarray.to_gpu(b)
        c_gpu = gpuarray.to_gpu(c)
        linalg.add_dot(a_gpu[:, 4:6], b_gpu[:, 2:8], c_gpu[:, 1:7], 'n', 'n')
        res = c_gpu.get()
        assert_allclose(np.dot(a[:, 4:6], b[:, 2:8]), res[:, 1:7],
                            rtol=dtype_to_rtol[dtype],
                            atol=dtype_to_atol[dtype])

        # t/n
        a = np.asarray(np.random.rand(4, 10), dtype)
        b = np.asarray(np.random.rand(4, 20), dtype)
        c = np.zeros((2, 30), dtype)
        a_gpu = gpuarray.to_gpu(a)
        b_gpu = gpuarray.to_gpu(b)
        c_gpu = gpuarray.to_gpu(c)
        linalg.add_dot(a_gpu[:, 4:6], b_gpu[:, 2:8], c_gpu[:, 1:7], 't', 'n')
        res = c_gpu.get()
        assert_allclose(np.dot(a[:, 4:6].T, b[:, 2:8]), res[:, 1:7],
                            rtol=dtype_to_rtol[dtype],
                            atol=dtype_to_atol[dtype])

        # n/t
        a = np.asarray(np.random.rand(4, 10), dtype)
        b = np.asarray(np.random.rand(6, 20), dtype)
        c = np.zeros((4, 30), dtype)
        a_gpu = gpuarray.to_gpu(a)
        b_gpu = gpuarray.to_gpu(b)
        c_gpu = gpuarray.to_gpu(c)
        linalg.add_dot(a_gpu[:, 4:10], b_gpu[:, 2:8], c_gpu[:, 1:7], 'n', 't')
        res = c_gpu.get()
        assert_allclose(np.dot(a[:, 4:10], b[:, 2:8].T), res[:, 1:7],
                            rtol=dtype_to_rtol[dtype],
                            atol=dtype_to_atol[dtype])

        # t/t
        a = np.asarray(np.random.rand(6, 10), dtype)
        b = np.asarray(np.random.rand(8, 20), dtype)
        c = np.zeros((2, 30), dtype)
        a_gpu = gpuarray.to_gpu(a)
        b_gpu = gpuarray.to_gpu(b)
        c_gpu = gpuarray.to_gpu(c)
        linalg.add_dot(a_gpu[:, 4:6], b_gpu[:, 2:8], c_gpu[:, 1:9], 't', 't')
        res = c_gpu.get()
        assert_allclose(np.dot(a[:, 4:6].T, b[:, 2:8].T), res[:, 1:9],
                            rtol=dtype_to_rtol[dtype],
                            atol=dtype_to_atol[dtype])

    def test_dot_strided_float32(self):
        self._impl_test_dot_strided(np.float32)

    def test_dot_strided_float64(self):
        self._impl_test_dot_strided(np.float64)

    def test_dot_strided_complex64(self):
        self._impl_test_dot_strided(np.complex64)

    def test_dot_strided_complex128(self):
        self._impl_test_dot_strided(np.complex128)

    def _impl_test_det(self, dtype, lib):
        # random matrix
        x = 10*np.asarray(np.random.rand(4, 4), dtype)
        x_gpu = gpuarray.to_gpu(x)
        assert_allclose(linalg.det(x_gpu, lib=lib), np.linalg.det(x),
                            rtol=dtype_to_rtol[dtype],
                            atol=dtype_to_atol[dtype])

        # known matrix (from http://en.wikipedia.org/wiki/Determinant )
        x = np.asarray([[-2.0, 2, -3.0], [-1, 1, 3], [2, 0, -1]], dtype)
        x_gpu = gpuarray.to_gpu(x)
        assert_allclose(linalg.det(x_gpu, lib=lib), 18.0,
                            rtol=dtype_to_rtol[dtype],
                            atol=dtype_to_atol[dtype])

    @skipUnless(linalg._has_cula, 'CULA required')
    def test_det_cula_float32(self):
        self._impl_test_det(np.float32, 'cula')

    @skipUnless(linalg._has_cula, 'CULA required')
    def test_det_cula_float64(self):
        self._impl_test_det(np.float64, 'cula')

    @skipUnless(linalg._has_cula, 'CULA required')
    def test_det_cula_complex64(self):
        self._impl_test_det(np.complex64, 'cula')

    @skipUnless(linalg._has_cula, 'CULA required')
    def test_det_cula_complex128(self):
        self._impl_test_det(np.complex128, 'cula')

    def test_det_cusolver_float32(self):
        self._impl_test_det(np.float32, 'cusolver')

    def test_det_cusolver_float64(self):
        self._impl_test_det(np.float64, 'cusolver')

    def test_det_cusolver_complex64(self):
        self._impl_test_det(np.complex64, 'cusolver')

    def test_det_cusolver_complex128(self):
        self._impl_test_det(np.complex128, 'cusolver')

    def _impl_test_qr_reduced(self, dtype, lib):
        if np.issubdtype(dtype, np.complex):
            a = np.asarray(np.random.randn(9, 6) + 1j*np.random.randn(9, 6), dtype, order='F')
        else:
            a = np.asarray(np.random.randn(5, 3), dtype, order='F')
        a_gpu = gpuarray.to_gpu(a)
        q_gpu, r_gpu = linalg.qr(a_gpu, 'reduced', lib=lib)
        assert_allclose(a, np.dot(q_gpu.get(), r_gpu.get()), atol=1e-4)

    @skipUnless(linalg._has_cula, 'CULA required')
    def test_qr_reduced_cula_float32(self):
        self._impl_test_qr_reduced(np.float32, 'cula')

    @skipUnless(linalg._has_cula, 'CULA required')
    def test_qr_reduced_cula_float64(self):
        self._impl_test_qr_reduced(np.float64, 'cula')

    @skipUnless(linalg._has_cula, 'CULA required')
    def test_qr_reduced_cula_complex64(self):
        self._impl_test_qr_reduced(np.complex64, 'cula')

    @skipUnless(linalg._has_cula, 'CULA required')
    def test_qr_reduced_cula_complex128(self):
        self._impl_test_qr_reduced(np.complex128, 'cula')

    def test_qr_reduced_cusolver_float32(self):
        self._impl_test_qr_reduced(np.float32, 'cusolver')

    def test_qr_reduced_cusolver_float64(self):
        self._impl_test_qr_reduced(np.float64, 'cusolver')

    def test_qr_reduced_cusolver_complex64(self):
        self._impl_test_qr_reduced(np.complex64, 'cusolver')

    def test_qr_reduced_cusolver_complex128(self):
        self._impl_test_qr_reduced(np.complex128, 'cusolver')

    @skipUnless(linalg._has_cula, 'CULA required')
    def test_eig_cula_float32(self):
        a = np.asarray(np.random.rand(9, 9), np.float32, order='F')
        a_gpu = gpuarray.to_gpu(a)
        w_gpu = linalg.eig(a_gpu, 'N', 'N')
        assert_allclose(np.trace(a), sum(w_gpu.get()), atol=1e-4)

    @skipUnless(linalg._has_cula, 'CULA required')
    def test_eig_cula_float64(self):
        a = np.asarray(np.random.rand(9, 9), np.float64, order='F')
        a_gpu = gpuarray.to_gpu(a)
        w_gpu = linalg.eig(a_gpu, 'N', 'N')
        assert_allclose(np.trace(a), sum(w_gpu.get()),
                            rtol=dtype_to_rtol[np.float64],
                            atol=dtype_to_atol[np.float64])

    @skipUnless(linalg._has_cula, 'CULA required')
    def test_eig_cula_complex64(self):
        a = np.asarray(np.random.rand(9, 9) + 1j*np.random.rand(9, 9), np.complex64, order='F')
        a_gpu = gpuarray.to_gpu(a)
        w_gpu = linalg.eig(a_gpu, 'N', 'N')
        assert_allclose(np.trace(a), sum(w_gpu.get()), atol=1e-4)

    @skipUnless(linalg._has_cula, 'CULA required')
    def test_eig_cula_complex128(self):
        a = np.array(np.random.rand(9, 9) + 1j*np.random.rand(9,9), np.complex128, order='F')
        a_gpu = gpuarray.to_gpu(a)
        w_gpu = linalg.eig(a_gpu, 'N', 'N')
        assert_allclose(np.trace(a), sum(w_gpu.get()),
                            rtol=dtype_to_rtol[np.complex128],
                            atol=dtype_to_atol[np.complex128])

    def test_eig_cusolver_float32(self):
        a = np.asarray(np.random.rand(9, 9), np.float32, order='F')
        a_gpu = gpuarray.to_gpu(a)
        w_gpu = linalg.eig(a_gpu, 'N', 'N', lib='cusolver')
        assert_allclose(np.trace(a), sum(w_gpu.get()), atol=1e-4)

    def test_eig_cusolver_float64(self):
        a = np.asarray(np.random.rand(9, 9), np.float64, order='F')
        a_gpu = gpuarray.to_gpu(a)
        w_gpu = linalg.eig(a_gpu, 'N', 'N', lib='cusolver')
        assert_allclose(np.trace(a), sum(w_gpu.get()),
                            rtol=dtype_to_rtol[np.float64],
                            atol=dtype_to_atol[np.float64])

    def test_vander_float32(self):
        a = np.array(np.random.uniform(1,2,5), np.float32, order='F')
        a_gpu = gpuarray.to_gpu(a)
        vander_gpu = linalg.vander(a_gpu)
        assert_allclose(np.fliplr(np.vander(a)), vander_gpu.get(),
                            rtol=dtype_to_rtol[np.float32],
                            atol=dtype_to_atol[np.float32])

    def test_vander_float64(self):
        a = np.array(np.random.uniform(1,2,5), np.float64, order='F')
        a_gpu = gpuarray.to_gpu(a)
        vander_gpu = linalg.vander(a_gpu)
        assert_allclose(np.fliplr(np.vander(a)), vander_gpu.get(),
                            rtol=dtype_to_rtol[np.float64],
                            atol=dtype_to_atol[np.float64])

    def test_vander_complex64(self):
        a = np.array(np.random.uniform(1,2,5) + 1j*np.random.uniform(1,2,5), np.complex64, order='F')
        a_gpu = gpuarray.to_gpu(a)
        vander_gpu = linalg.vander(a_gpu)
        assert_allclose(np.fliplr(np.vander(a)), vander_gpu.get(),
                            rtol=dtype_to_rtol[np.complex64],
                            atol=dtype_to_atol[np.complex64])

    def test_vander_complex128(self):
        a = np.array(np.random.uniform(1,2,5) + 1j*np.random.uniform(1,2,5), np.complex128, order='F')
        a_gpu = gpuarray.to_gpu(a)
        vander_gpu = linalg.vander(a_gpu)
        assert_allclose(np.fliplr(np.vander(a)), vander_gpu.get(),
                            rtol=dtype_to_rtol[np.complex128],
                            atol=dtype_to_atol[np.complex128])

    @skipUnless(linalg._has_cula, 'CULA required')
    def test_dmd_float32(self):
        m, n = 6, 4
        a = np.array(np.fliplr(np.vander(np.random.rand(m)+1, n)), np.float32, order='F')
        a_gpu = gpuarray.to_gpu(a)
        f_gpu, b_gpu, v_gpu, omega = linalg.dmd(a_gpu, modes='standard', return_amplitudes=True, return_vandermonde=True)
        assert_allclose(a[:,:(n-1)], np.dot(f_gpu.get(), np.dot(np.diag(b_gpu.get()), v_gpu.get()) ), 1e-4)

    @skipUnless(linalg._has_cula, 'CULA required')
    def test_dmd_float64(self):
        m, n = 9, 7
        a = np.array(np.fliplr(np.vander(np.random.rand(m)+1, n)), np.float64, order='F')
        a_gpu = gpuarray.to_gpu(a)
        f_gpu, b_gpu, v_gpu, omega = linalg.dmd(a_gpu, modes='standard', return_amplitudes=True, return_vandermonde=True)
        assert_allclose(a[:,:(n-1)], np.dot(f_gpu.get(), np.dot(np.diag(b_gpu.get()), v_gpu.get()) ),
                            rtol=dtype_to_rtol[np.float64],
                            atol=dtype_to_atol[np.float64])

    @skipUnless(linalg._has_cula, 'CULA required')
    def test_dmd_complex64(self):
        m, n = 9, 7
        a = np.array(np.fliplr(np.vander(np.random.rand(m)+1, n)) + 1j*np.fliplr(np.vander(np.random.rand(m), n)),
                     np.complex64, order='F')
        a_gpu = gpuarray.to_gpu(a)
        f_gpu, b_gpu, v_gpu, omega = linalg.dmd(a_gpu, modes='standard', return_amplitudes=True, return_vandermonde=True)
        assert_allclose(a[:,:(n-1)], np.dot(f_gpu.get(), np.dot(np.diag(b_gpu.get()), v_gpu.get()) ), 1e-4)

    @skipUnless(linalg._has_cula, 'CULA required')
    def test_dmd_complex128(self):
        m, n = 9, 7
        a = np.array(np.fliplr(np.vander(np.random.rand(m)+1, n)) + 1j*np.fliplr(np.vander(np.random.rand(m), n)),
                     np.complex128, order='F')
        a_gpu = gpuarray.to_gpu(a)
        f_gpu, b_gpu, v_gpu, omega = linalg.dmd(a_gpu, modes='standard', return_amplitudes=True, return_vandermonde=True)
        assert_allclose(a[:,:(n-1)], np.dot(f_gpu.get(), np.dot(np.diag(b_gpu.get()), v_gpu.get()) ),
                            rtol=dtype_to_rtol[np.complex128],
                            atol=dtype_to_atol[np.complex128])

def suite():
    s = TestSuite()

    s.addTest(test_linalg('test_pca_ortho_type_and_shape_float32_all_comp'))
    s.addTest(test_linalg('test_pca_ortho_type_and_shape_float32'))
    s.addTest(test_linalg('test_pca_f_contiguous_check'))
    s.addTest(test_linalg('test_pca_arr_2d_check'))
    s.addTest(test_linalg('test_pca_k_bigger_than_array_dims_and_getset'))
    s.addTest(test_linalg('test_pca_type_error_check'))
    s.addTest(test_linalg('test_svd_ss_cula_float32'))
    s.addTest(test_linalg('test_svd_ss_cula_complex64'))
    s.addTest(test_linalg('test_svd_so_cula_float32'))
    s.addTest(test_linalg('test_svd_so_cula_complex64'))
    s.addTest(test_linalg('test_svd_aa_cusolver_float32'))
    s.addTest(test_linalg('test_svd_aa_cusolver_complex64'))
    s.addTest(test_linalg('test_dot_matrix_vector_float32'))
    s.addTest(test_linalg('test_dot_matrix_vector_complex64'))
    s.addTest(test_linalg('test_dot_matrix_float32'))
    s.addTest(test_linalg('test_dot_matrix_complex64'))
    s.addTest(test_linalg('test_dot_matrix_h_complex64'))
    s.addTest(test_linalg('test_dot_vector_float32'))
    s.addTest(test_linalg('test_dot_vector_complex64'))
    s.addTest(test_linalg('test_mdot_matrix_float32'))
    s.addTest(test_linalg('test_mdot_matrix_complex64'))
    s.addTest(test_linalg('test_dot_diag_float32'))
    s.addTest(test_linalg('test_dot_diag_complex64'))
    s.addTest(test_linalg('test_dot_diag_t_float32'))
    s.addTest(test_linalg('test_dot_diag_t_complex64'))
    s.addTest(test_linalg('test_transpose_float32'))
    s.addTest(test_linalg('test_transpose_complex64'))
    s.addTest(test_linalg('test_hermitian_float32'))
    s.addTest(test_linalg('test_hermitian_complex64'))
    s.addTest(test_linalg('test_conj_complex64'))
    s.addTest(test_linalg('test_diag_1d_float32'))
    s.addTest(test_linalg('test_diag_2d_wide_float32'))
    s.addTest(test_linalg('test_diag_2d_tall_float32'))
    s.addTest(test_linalg('test_diag_1d_complex64'))
    s.addTest(test_linalg('test_diag_2d_wide_complex64'))
    s.addTest(test_linalg('test_diag_2d_tall_complex64'))
    s.addTest(test_linalg('test_eye_float32'))
    s.addTest(test_linalg('test_eye_complex64'))
    s.addTest(test_linalg('test_pinv_cula_float32'))
    s.addTest(test_linalg('test_pinv_cula_complex64'))
    s.addTest(test_linalg('test_pinv_cusolver_float32'))
    s.addTest(test_linalg('test_pinv_cusolver_complex64'))
    s.addTest(test_linalg('test_tril_float32'))
    s.addTest(test_linalg('test_tril_complex64'))
    s.addTest(test_linalg('test_triu_float32'))
    s.addTest(test_linalg('test_triu_complex64'))
    s.addTest(test_linalg('test_multiply_float32'))
    s.addTest(test_linalg('test_multiply_complex64'))
    s.addTest(test_linalg('test_cho_factor_cula_float32'))
    s.addTest(test_linalg('test_cho_factor_cula_complex64'))
    s.addTest(test_linalg('test_cho_factor_cusolver_float32'))
    s.addTest(test_linalg('test_cho_factor_cusolver_complex64'))
    s.addTest(test_linalg('test_cholesky_cula_float32'))
    s.addTest(test_linalg('test_cholesky_cula_complex64'))
    s.addTest(test_linalg('test_cholesky_cusolver_float32'))
    s.addTest(test_linalg('test_cholesky_cusolver_complex64'))
    s.addTest(test_linalg('test_cho_solve_cula_float32'))
    s.addTest(test_linalg('test_cho_solve_cula_complex64'))
    s.addTest(test_linalg('test_cho_solve_cusolver_float32'))
    s.addTest(test_linalg('test_cho_solve_cusolver_complex64'))
    s.addTest(test_linalg('test_inv_cula_float32'))
    s.addTest(test_linalg('test_inv_cula_complex64'))
    s.addTest(test_linalg('test_inv_cusolver_float32'))
    s.addTest(test_linalg('test_inv_cusolver_complex64'))
    s.addTest(test_linalg('test_add_diag_float32'))
    s.addTest(test_linalg('test_add_diag_complex64'))
    s.addTest(test_linalg('test_inv_cula_exceptions'))
    s.addTest(test_linalg('test_inv_cusolver_exceptions'))
    s.addTest(test_linalg('test_eye_large_float32'))
    s.addTest(test_linalg('test_trace_float32'))
    s.addTest(test_linalg('test_trace_complex64'))
    s.addTest(test_linalg('test_add_dot_matrix_float32'))
    s.addTest(test_linalg('test_add_dot_matrix_complex64'))
    s.addTest(test_linalg('test_dot_strided_float32'))
    s.addTest(test_linalg('test_dot_strided_complex64'))
    s.addTest(test_linalg('test_det_cula_float32'))
    s.addTest(test_linalg('test_det_cula_complex64'))
    s.addTest(test_linalg('test_det_cusolver_float32'))
    s.addTest(test_linalg('test_det_cusolver_complex64'))
    s.addTest(test_linalg('test_qr_reduced_cula_float32'))
    s.addTest(test_linalg('test_qr_reduced_cula_complex64'))
    s.addTest(test_linalg('test_qr_reduced_cusolver_float32'))
    s.addTest(test_linalg('test_qr_reduced_cusolver_complex64'))
    s.addTest(test_linalg('test_eig_cula_float32'))
    s.addTest(test_linalg('test_eig_cula_complex64'))
    s.addTest(test_linalg('test_vander_float32'))
    s.addTest(test_linalg('test_vander_complex64'))
    s.addTest(test_linalg('test_dmd_float32'))
    s.addTest(test_linalg('test_dmd_complex64'))


    if misc.get_compute_capability(pycuda.autoinit.device) >= 1.3:
    
    	s.addTest(test_linalg('test_pca_ortho_type_and_shape_float64_all_comp'))
    	s.addTest(test_linalg('test_pca_ortho_type_and_shape_float64'))
 	s.addTest(test_linalg('test_svd_ss_cula_float64'))
        s.addTest(test_linalg('test_svd_ss_cula_complex128'))
        s.addTest(test_linalg('test_svd_so_cula_float64'))
        s.addTest(test_linalg('test_svd_so_cula_complex128'))
        s.addTest(test_linalg('test_svd_aa_cusolver_float64'))
        s.addTest(test_linalg('test_svd_aa_cusolver_complex128'))
        s.addTest(test_linalg('test_dot_matrix_vector_float64'))
        s.addTest(test_linalg('test_dot_matrix_vector_complex128'))
        s.addTest(test_linalg('test_dot_matrix_float64'))
        s.addTest(test_linalg('test_dot_matrix_complex128'))
        s.addTest(test_linalg('test_dot_matrix_h_complex128'))
        s.addTest(test_linalg('test_dot_vector_float64'))
        s.addTest(test_linalg('test_dot_vector_complex128'))
        s.addTest(test_linalg('test_mdot_matrix_float64'))
        s.addTest(test_linalg('test_mdot_matrix_complex128'))
        s.addTest(test_linalg('test_dot_diag_t_float64'))
        s.addTest(test_linalg('test_dot_diag_t_complex128'))
        s.addTest(test_linalg('test_transpose_float64'))
        s.addTest(test_linalg('test_transpose_complex128'))
        s.addTest(test_linalg('test_hermitian_float64'))
        s.addTest(test_linalg('test_hermitian_complex64'))
        s.addTest(test_linalg('test_conj_complex128'))
        s.addTest(test_linalg('test_diag_1d_float64'))
        s.addTest(test_linalg('test_diag_2d_wide_float64'))
        s.addTest(test_linalg('test_diag_2d_tall_float64'))
        s.addTest(test_linalg('test_diag_1d_complex128'))
        s.addTest(test_linalg('test_diag_2d_wide_complex128'))
        s.addTest(test_linalg('test_diag_2d_tall_complex128'))
        s.addTest(test_linalg('test_eye_float64'))
        s.addTest(test_linalg('test_eye_complex128'))
        s.addTest(test_linalg('test_pinv_cula_float64'))
        s.addTest(test_linalg('test_pinv_cula_complex128'))
        s.addTest(test_linalg('test_pinv_cusolver_float64'))
        s.addTest(test_linalg('test_pinv_cusolver_complex128'))
        s.addTest(test_linalg('test_tril_float64'))
        s.addTest(test_linalg('test_tril_complex128'))
        s.addTest(test_linalg('test_triu_float32'))
        s.addTest(test_linalg('test_triu_complex64'))
        s.addTest(test_linalg('test_multiply_float64'))
        s.addTest(test_linalg('test_multiply_complex128'))
        s.addTest(test_linalg('test_cho_factor_cula_float64'))
        s.addTest(test_linalg('test_cho_factor_cula_complex128'))
        s.addTest(test_linalg('test_cho_factor_cusolver_float64'))
        s.addTest(test_linalg('test_cho_factor_cusolver_complex128'))
        s.addTest(test_linalg('test_cholesky_cula_float64'))
        s.addTest(test_linalg('test_cholesky_cula_complex128'))
        s.addTest(test_linalg('test_cholesky_cusolver_float64'))
        s.addTest(test_linalg('test_cholesky_cusolver_complex128'))
        s.addTest(test_linalg('test_cho_solve_cula_float64'))
        s.addTest(test_linalg('test_cho_solve_cula_complex128'))
        s.addTest(test_linalg('test_cho_solve_cusolver_float64'))
        s.addTest(test_linalg('test_cho_solve_cusolver_complex128'))
        s.addTest(test_linalg('test_inv_cula_float64'))
        s.addTest(test_linalg('test_inv_cula_complex128'))
        s.addTest(test_linalg('test_inv_cusolver_float64'))
        s.addTest(test_linalg('test_inv_cusolver_complex128'))
        s.addTest(test_linalg('test_add_diag_float64'))
        s.addTest(test_linalg('test_add_diag_complex128'))
        s.addTest(test_linalg('test_trace_float64'))
        s.addTest(test_linalg('test_trace_complex128'))
        s.addTest(test_linalg('test_add_dot_matrix_float64'))
        s.addTest(test_linalg('test_add_dot_matrix_complex128'))
        s.addTest(test_linalg('test_dot_strided_float64'))
        s.addTest(test_linalg('test_dot_strided_complex128'))
        s.addTest(test_linalg('test_det_cula_float64'))
        s.addTest(test_linalg('test_det_cula_complex128'))
        s.addTest(test_linalg('test_det_cusolver_float64'))
        s.addTest(test_linalg('test_det_cusolver_complex128'))
        s.addTest(test_linalg('test_qr_reduced_cula_float64'))
        s.addTest(test_linalg('test_qr_reduced_cula_complex128'))
        s.addTest(test_linalg('test_qr_reduced_cusolver_float64'))
        s.addTest(test_linalg('test_qr_reduced_cusolver_complex128'))
        s.addTest(test_linalg('test_eig_cula_float64'))
        s.addTest(test_linalg('test_eig_cula_complex128'))
        s.addTest(test_linalg('test_eig_cusolver_float64'))
        s.addTest(test_linalg('test_vander_float64'))
        s.addTest(test_linalg('test_vander_complex128'))
        s.addTest(test_linalg('test_dmd_float64'))
        s.addTest(test_linalg('test_dmd_complex128'))

    return s

if __name__ == '__main__':
    main(defaultTest = 'suite')<|MERGE_RESOLUTION|>--- conflicted
+++ resolved
@@ -650,7 +650,7 @@
         # M < N
         a = np.array([[1, 2, 3, 4, 5, 6],
                       [7, 8, 9, 10, 11, 12]],
-                     np.float64)
+                      np.float64)
         a_gpu = gpuarray.to_gpu(a)
         at_gpu = linalg.hermitian(a_gpu)
         assert_equal(a.T, at_gpu.get())
@@ -664,7 +664,7 @@
         # M < N
         a = np.array([[1j, 2j, 3j, 4j, 5j, 6j],
                       [7j, 8j, 9j, 10j, 11j, 12j]],
-                     np.complex128)
+                      np.complex128)
         a_gpu = gpuarray.to_gpu(a)
         at_gpu = linalg.hermitian(a_gpu)
         assert_equal(np.conj(a.T), at_gpu.get())
@@ -728,12 +728,7 @@
         assert_equal(np.diag(v), d_gpu.get())
 
     def test_diag_2d_wide_float64(self):
-<<<<<<< HEAD
-        v = np.array(np.random.rand(32, 64), np.float64)
-
-=======
         v = np.asarray(np.random.rand(32, 64), np.float64)
->>>>>>> 24e5f21b
         v_gpu = gpuarray.to_gpu(v)
         d_gpu = linalg.diag(v_gpu)
         assert_equal(np.diag(v), d_gpu.get())
